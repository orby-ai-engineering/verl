--- conflicted
+++ resolved
@@ -21,13 +21,8 @@
 
 torchrun --standalone --nnodes=1 --nproc_per_node=$nproc_per_node \
      -m orby.trainer.fsdp_sft_trainer \
-<<<<<<< HEAD
     data.train_batch_size=32 \
     data.micro_batch_size_per_gpu=4 \
-=======
-    data.train_batch_size=8 \
-    data.micro_batch_size_per_gpu=1 \
->>>>>>> 15516a64
     data.train_files=$HOME/data/uground/train.parquet \
     data.val_files=$HOME/data/uground/test.parquet \
     data.prompt_key=prompt \
@@ -38,16 +33,17 @@
     optim.lr=1e-6 \
     data.response_dict_keys=['answer'] \
     model.partial_pretrain=Qwen/Qwen2.5-VL-7B-Instruct \
-<<<<<<< HEAD
     model.fsdp_config.cpu_offload=true \
     model.enable_gradient_checkpointing=true \
     +model.enable_activation_offload=true \
     model.fsdp_config.offload_params=true \
     +model.fsdp_config.param_offload=true \
-=======
->>>>>>> 15516a64
     +name_or_path=Qwen/Qwen2.5-VL-7B-Instruct \
     trainer.default_local_dir=$save_path \
+    trainer.project_name=uground-sft \
+    trainer.experiment_name=uground-sft-qwen-2.5-7b \
+    trainer.logger=[console,wandb] \
+    trainer.total_training_steps=500 \
     trainer.project_name=uground-sft \
     trainer.experiment_name=uground-sft-qwen-2.5-7b \
     trainer.logger=[console,wandb] \
