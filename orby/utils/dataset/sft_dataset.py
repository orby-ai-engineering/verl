# Copyright 2024 Bytedance Ltd. and/or its affiliates
# Copyright 2023-2024 SGLang Team
# Copyright 2025 ModelBest Inc. and/or its affiliates
#
# Licensed under the Apache License, Version 2.0 (the "License");
# you may not use this file except in compliance with the License.
# You may obtain a copy of the License at
#
#     http://www.apache.org/licenses/LICENSE-2.0
#
# Unless required by applicable law or agreed to in writing, software
# distributed under the License is distributed on an "AS IS" BASIS,
# WITHOUT WARRANTIES OR CONDITIONS OF ANY KIND, either express or implied.
# See the License for the specific language governing permissions and
# limitations under the License.

import copy
import logging
import os
import re
from collections import defaultdict
from typing import List, Optional, Union

import datasets
import numpy as np
import torch
from omegaconf import DictConfig, ListConfig
from torch.utils.data import Dataset
from transformers import PreTrainedTokenizer, ProcessorMixin

import verl.utils.torch_functional as verl_F
from verl.utils.model import compute_position_id_with_mask

logger = logging.getLogger(__name__)


def collate_fn(data_list: list[dict]) -> dict:
    """Collate a batch of data."""
    tensors = defaultdict(list)
    non_tensors = defaultdict(list)

    for data in data_list:
        for key, val in data.items():
            if isinstance(val, torch.Tensor):
                tensors[key].append(val)
            else:
                non_tensors[key].append(val)

    for key, val in tensors.items():
        tensors[key] = torch.stack(val, dim=0)

    for key, val in non_tensors.items():
        non_tensors[key] = np.array(val, dtype=object)

    return {**tensors, **non_tensors}


class SFTDataset(Dataset):
    """
    We assume the dataset contains a column that contains prompts and other information

    Note that this dataset is a "copy" or RLHFDataset from verl, and has been modified for SFT
    """

    def __init__(
        self,
        data_files: Union[str, List[str]],
        tokenizer: PreTrainedTokenizer,
        config: DictConfig,
        processor: Optional[ProcessorMixin] = None,
    ):
        if not isinstance(data_files, (List, ListConfig)):
            data_files = [data_files]

        self.data_files = copy.deepcopy(data_files)
        self.original_data_files = copy.deepcopy(data_files)  # use for resume
        self.tokenizer = tokenizer
        self.processor = processor
        self.config = config

        self.cache_dir = os.path.expanduser(
            config.get("cache_dir", "~/.cache/verl/rlhf")
        )
        self.prompt_key = config.get("prompt_key", "prompt")
        self.response_key = config.get("response_key", "extra_info")
<<<<<<< HEAD
        self.response_dict_key = config.get("response_dict_keys", None)
=======
        self.response_dict_key = config.get("response_dict_keys", "answer")
>>>>>>> ff56c36e
        self.image_key = config.get("image_key", "images")
        self.video_key = config.get("video_key", "videos")
        self.max_prompt_length = config.get("max_prompt_length", 5000)
        self.return_raw_chat = config.get("return_raw_chat", False)
        self.return_full_prompt = config.get("return_full_prompt", False)
        self.truncation = config.get("truncation", "error")
        self.filter_overlong_prompts = config.get("filter_overlong_prompts", True)

        self.num_workers = config.get(
            "filter_overlong_prompts_workers", max(1, os.cpu_count() // 4)
        )
        self.num_workers = min(self.num_workers, os.cpu_count())
        self.chat_template_func = config.get("chat_template_func", None)
        self.need_tools_kwargs = config.get("need_tools_kwargs", False)
        self.filter_prompts = config.get("filter_prompts", True)
        self.serialize_dataset = False
        self._download()
        self._read_files_and_tokenize()

    def _download(self, use_origin_parquet=False):
        from verl.utils.fs import copy_to_local

        data_files = (
            self.data_files if not use_origin_parquet else self.original_data_files
        )
        for i, parquet_file in enumerate(data_files):
            self.data_files[i] = copy_to_local(
                src=parquet_file, cache_dir=self.cache_dir
            )

    def _read_files_and_tokenize(self):
        dataframes = []
        for parquet_file in self.data_files:
            # read parquet files and cache
            dataframe = datasets.load_dataset("parquet", data_files=parquet_file)[
                "train"
            ]
            dataframes.append(dataframe)
        self.dataframe: datasets.Dataset = datasets.concatenate_datasets(dataframes)

        print(f"dataset len: {len(self.dataframe)}")

        # filter out too long prompts
        if self.filter_overlong_prompts:
            tokenizer = self.tokenizer
            prompt_key = self.prompt_key
            self.dataframe = self.dataframe.filter(
                lambda doc: len(
                    tokenizer.apply_chat_template(
                        doc[prompt_key], add_generation_prompt=True
                    )
                )
                <= self.max_prompt_length,
                num_proc=self.num_workers,
                desc=f"Filtering prompts longer than {self.max_prompt_length} tokens",
            )

            print(f"filter dataset len: {len(self.dataframe)}")

    def resume_dataset_state(self):
        self.serialize_dataset = not hasattr(self, "original_data_files")
        # resume dataframe if not it's serialized in data.pt
        if not self.serialize_dataset:
            self._download(
                use_origin_parquet=True
            )  # download and resume from original parquet files
            self._read_files_and_tokenize()
        else:
            print(
                r"old dataloader ckpt file is used, please train from scratch for better ckpt performance"
            )

    def __len__(self):
        return len(self.dataframe)

    def _build_messages(self, example: dict):
        messages: list = example.pop(self.prompt_key)
        # Add response messages if they exist (for SFT training)
        if self.response_key is not None and self.response_dict_key is None:
            if self.response_key in example:
                response_messages = example[self.response_key]
                messages.extend(response_messages)
        else:
            if self.response_key in example and self.response_dict_key in example[self.response_key]:
                response_messages = example[self.response_key].pop(self.response_dict_key)
                messages.extend(response_messages)
        

        if self.image_key in example or self.video_key in example:
            for message in messages:
                content = message["content"]
                content_list = []
                for segment in re.split("(<image>|<video>)", content):
                    if segment == "<image>":
                        content_list.append({"type": "image"})
                    elif segment == "<video>":
                        content_list.append({"type": "video"})
                    else:
                        content_list.append({"type": "text", "text": segment})

                message["content"] = content_list

        return messages

    def __getitem__(self, item):
        """
        Note that we also return the raw_input_ids so that it can be combined with other chat template
        """
        row_dict: dict = self.dataframe[item]
        messages = self._build_messages(row_dict)
        model_inputs = {}

        if self.processor is not None:
            from verl.utils.dataset.vision_utils import process_image, process_video

            raw_prompt = self.processor.apply_chat_template(
                messages, add_generation_prompt=False, tokenize=False
            )
            multi_modal_data = {}

            images = None
            if self.image_key in row_dict:
                images = [
                    process_image(image) for image in row_dict.pop(self.image_key)
                ]
                multi_modal_data["image"] = images

            videos = None
            if self.video_key in row_dict:
                videos = [
                    process_video(video) for video in row_dict.pop(self.video_key)
                ]
                multi_modal_data["video"] = [video.numpy() for video in videos]

            model_inputs = self.processor(
                text=[raw_prompt], images=images, videos=videos, return_tensors="pt"
            )

            input_ids = model_inputs.pop("input_ids")
            attention_mask = model_inputs.pop("attention_mask")

            if "second_per_grid_ts" in model_inputs:
                model_inputs.pop("second_per_grid_ts")

            # There's a trap here, multi_modal_inputs has to be a dict, not BatchFeature
            row_dict["multi_modal_data"] = multi_modal_data
            row_dict["multi_modal_inputs"] = dict(model_inputs)

            # second_per_grid_ts isn't used for training, just for mrope
            row_dict["multi_modal_inputs"].pop("second_per_grid_ts", None)

        else:
            raw_prompt = self.tokenizer.apply_chat_template(
                messages, add_generation_prompt=False, tokenize=False
            )
            model_inputs = self.tokenizer(
                raw_prompt, return_tensors="pt", add_special_tokens=False
            )
            input_ids = model_inputs.pop("input_ids")
            attention_mask = model_inputs.pop("attention_mask")
        input_ids, attention_mask = verl_F.postprocess_data(
            input_ids=input_ids,
            attention_mask=attention_mask,
            max_length=self.max_prompt_length,
            pad_token_id=self.tokenizer.pad_token_id,
            left_pad=True,
            truncation=self.truncation,
        )
        ###### ORBY CHANGES START
        # Added changes to handle fast processor for Qwen2VLImageProcessor
        if (
            self.processor is not None
            and "Qwen2VLImageProcessor"
            in self.processor.image_processor.__class__.__name__
        ):
            ### ORBY CHANGES END
            from verl.models.transformers.qwen2_vl import get_rope_index

            position_ids = [
                get_rope_index(
                    self.processor,
                    input_ids=input_ids[0],
                    image_grid_thw=model_inputs.get("image_grid_thw"),
                    video_grid_thw=model_inputs.get("video_grid_thw"),
                    second_per_grid_ts=model_inputs.get("second_per_grid_ts"),
                    attention_mask=attention_mask[0],
                )
            ]  # (1, 3, seq_len)

        else:
            position_ids = compute_position_id_with_mask(attention_mask)

        row_dict["input_ids"] = input_ids[0]
        row_dict["attention_mask"] = attention_mask[0]
        row_dict["position_ids"] = position_ids[0]

        raw_prompt_ids = self.tokenizer.encode(raw_prompt, add_special_tokens=False)
        if len(raw_prompt_ids) > self.max_prompt_length:
            if self.truncation == "left":
                raw_prompt_ids = raw_prompt_ids[-self.max_prompt_length :]
            elif self.truncation == "right":
                raw_prompt_ids = raw_prompt_ids[: self.max_prompt_length]
            elif self.truncation == "middle":
                left_half = self.max_prompt_length // 2
                right_half = self.max_prompt_length - left_half
                raw_prompt_ids = (
                    raw_prompt_ids[:left_half] + raw_prompt_ids[-right_half:]
                )
            elif self.truncation == "error":
                raise RuntimeError(
                    f"Prompt length {len(raw_prompt_ids)} is longer than {self.max_prompt_length}."
                )

        row_dict["raw_prompt_ids"] = raw_prompt_ids
        # encode prompts without chat template
        if self.return_raw_chat:
            row_dict["raw_prompt"] = messages

        # get prompts with chat template
        if self.return_full_prompt:
            row_dict["full_prompts"] = raw_prompt  # array of strings

        # add index for each prompt
        index = row_dict.get("extra_info", {}).get("index", 0)
        tools_kwargs = row_dict.get("extra_info", {}).get("tools_kwargs", {})
        need_tools_kwargs = row_dict.get("extra_info", {}).get(
            "need_tools_kwargs", self.need_tools_kwargs
        )
        if need_tools_kwargs and not tools_kwargs:
            logger.warning(
                "tools_kwargs is empty for index {}, data source: {}",
                index,
                row_dict["data_source"],
            )
        row_dict["index"] = index
        row_dict["tools_kwargs"] = tools_kwargs
        return row_dict

    def __getstate__(self):
        if not self.serialize_dataset:
            state = self.__dict__.copy()

            if "dataframe" in state:
                del state["dataframe"]
            return state

        return self.__dict__.copy()<|MERGE_RESOLUTION|>--- conflicted
+++ resolved
@@ -83,11 +83,7 @@
         )
         self.prompt_key = config.get("prompt_key", "prompt")
         self.response_key = config.get("response_key", "extra_info")
-<<<<<<< HEAD
         self.response_dict_key = config.get("response_dict_keys", None)
-=======
-        self.response_dict_key = config.get("response_dict_keys", "answer")
->>>>>>> ff56c36e
         self.image_key = config.get("image_key", "images")
         self.video_key = config.get("video_key", "videos")
         self.max_prompt_length = config.get("max_prompt_length", 5000)
@@ -166,6 +162,15 @@
     def _build_messages(self, example: dict):
         messages: list = example.pop(self.prompt_key)
         # Add response messages if they exist (for SFT training)
+        if self.response_key is not None and self.response_dict_key is None:
+            if self.response_key in example:
+                response_messages = example[self.response_key]
+                messages.extend(response_messages)
+        else:
+            if self.response_key in example and self.response_dict_key in example[self.response_key]:
+                response_messages = example[self.response_key].pop(self.response_dict_key)
+                messages.extend(response_messages)
+        
         if self.response_key is not None and self.response_dict_key is None:
             if self.response_key in example:
                 response_messages = example[self.response_key]
