--- conflicted
+++ resolved
@@ -82,9 +82,7 @@
 )
 def main(config):
     local_path = copy_to_local(config.data.path)
-<<<<<<< HEAD
-    dataset = pd.read_parquet(local_path, engine='fastparquet')
-=======
+    #dataset = pd.read_parquet(local_path, engine='fastparquet')
     dataset = pd.read_parquet(
         local_path,
         columns=[
@@ -93,7 +91,6 @@
             config.data.reward_model_key,
         ],
     )
->>>>>>> b5dc86ba
     responses = dataset[config.data.response_key]
     data_sources = dataset[config.data.data_source_key]
     #reward_model_data = dataset[config.data.reward_model_key]
