# Copyright 2024 Bytedance Ltd. and/or its affiliates
#
# Licensed under the Apache License, Version 2.0 (the "License");
# you may not use this file except in compliance with the License.
# You may obtain a copy of the License at
#
#     http://www.apache.org/licenses/LICENSE-2.0
#
# Unless required by applicable law or agreed to in writing, software
# distributed under the License is distributed on an "AS IS" BASIS,
# WITHOUT WARRANTIES OR CONDITIONS OF ANY KIND, either express or implied.
# See the License for the specific language governing permissions and
# limitations under the License.
"""
Offline evaluate the performance of a generated file using reward model and ground truth verifier.
The input is a parquet file that contains N generated sequences and (optional) the ground truth.

"""

from collections import defaultdict
import os
import pprint

import hydra
import numpy as np
import pandas as pd
import ray
from tqdm import tqdm

from verl.utils.fs import copy_to_local


# Copied from recipe/r1/main_eval.py
def get_custom_reward_fn(config):
    import importlib.util
    import os

    reward_fn_config = config.get("custom_reward_function") or {}
    file_path = reward_fn_config.get("path")
    if not file_path:
        return None

    if not os.path.exists(file_path):
        raise FileNotFoundError(f"Reward function file '{file_path}' not found.")

    spec = importlib.util.spec_from_file_location("custom_module", file_path)
    if spec is None:
        raise RuntimeError(f"Could not create module spec for '{file_path}'")
    
    module = importlib.util.module_from_spec(spec)
    try:
        spec.loader.exec_module(module)
    except Exception as e:
        raise RuntimeError(f"Error loading module from '{file_path}'") from e

    function_name = reward_fn_config.get("name")
    if function_name is None:
        raise ValueError("Reward function name not specified in config")

    if not hasattr(module, function_name):
        raise AttributeError(
            f"Reward function '{function_name}' not found in '{file_path}'."
        )

    print(f"using customized reward function '{function_name}' from '{file_path}'")

    raw_fn = getattr(module, function_name)

    reward_kwargs = dict(reward_fn_config.get("reward_kwargs", {}))

    def wrapped_fn(*args, **kwargs):
        return raw_fn(*args, **kwargs, **reward_kwargs)

    return wrapped_fn


@ray.remote
def process_item(reward_fn, idx, data_source, response_lst, reward_data):
    ground_truth = reward_data["ground_truth"]
    score_lst = [reward_fn(data_source, r, ground_truth) for r in response_lst]
    
    # Return the index and scores for proper alignment
    return idx, data_source, score_lst


def upload_to_wandb(metric_dict, model_name=None, dataset_name=None):
    """
    Upload evaluation results to Weights & Biases as a table.
    
    Args:
        metric_dict: Dictionary containing evaluation metrics
        model_name: Name of the model being evaluated
        dataset_name: Name of the dataset being evaluated
    """
    try:
        import wandb
        
        # Initialize wandb run
        wandb.init(
            project="eval_screenspot",
            name=f"{model_name}_{dataset_name}" if model_name and dataset_name else "evaluation",
            config={
                "model_name": model_name,
                "dataset_name": dataset_name,
                "evaluation_type": "screenspot"
            }
        )
        
        # Create a table from the metric dictionary
        # Convert the nested dictionary structure to a flat table
        table_data = []
        
        for metric_key, metric_value in metric_dict.items():
            # Parse the metric key to extract components
            # Format: test_score/{data_source}/{metric_name}
            parts = metric_key.split('/')
            if len(parts) >= 3:
                data_source = parts[1]
                metric_name = '/'.join(parts[2:])
                
                table_data.append({
                    "data_source": data_source,
                    "metric_name": metric_name,
                    "metric_value": float(metric_value),
                    "full_metric_key": metric_key
                })
        
        if table_data:
            # Create wandb table
            table = wandb.Table(columns=["data_source", "metric_name", "metric_value", "full_metric_key"])
            for row in table_data:
                table.add_data(row["data_source"], row["metric_name"], row["metric_value"], row["full_metric_key"])
            
            # Log the table
            wandb.log({"evaluation_results": table})
            
            # Also log individual metrics for easier tracking
            for metric_key, metric_value in metric_dict.items():
                wandb.log({metric_key: float(metric_value)})
            
            print(f"Successfully uploaded {len(table_data)} metrics to wandb")
        else:
            print("Warning: No metrics to upload to wandb")
            
        wandb.finish()
        
    except ImportError:
        print("Warning: wandb not installed. Skipping wandb upload.")
    except Exception as e:
        print(f"Error uploading to wandb: {e}")


def upload_to_wandb(metric_dict, model_name=None, dataset_name=None):
    """
    Upload evaluation results to Weights & Biases as a table.
    
    Args:
        metric_dict: Dictionary containing evaluation metrics
        model_name: Name of the model being evaluated
        dataset_name: Name of the dataset being evaluated
    """
    try:
        import wandb
        
        # Initialize wandb run
        wandb.init(
            project="eval_screenspot",
            name=f"{model_name}_{dataset_name}" if model_name and dataset_name else "evaluation",
            config={
                "model_name": model_name,
                "dataset_name": dataset_name,
                "evaluation_type": "screenspot"
            }
        )
        
        # Create a table from the metric dictionary
        # Convert the nested dictionary structure to a flat table
        table_data = []
        
        for metric_key, metric_value in metric_dict.items():
            # Parse the metric key to extract components
            # Format: test_score/{data_source}/{metric_name}
            parts = metric_key.split('/')
            if len(parts) >= 3:
                data_source = parts[1]
                metric_name = '/'.join(parts[2:])
                
                table_data.append({
                    "data_source": data_source,
                    "metric_name": metric_name,
                    "metric_value": float(metric_value),
                    "full_metric_key": metric_key
                })
        
        if table_data:
            # Create wandb table
            table = wandb.Table(columns=["data_source", "metric_name", "metric_value", "full_metric_key"])
            for row in table_data:
                table.add_data(row["data_source"], row["metric_name"], row["metric_value"], row["full_metric_key"])
            
            # Log the table
            wandb.log({"evaluation_results": table})
            
            # Also log individual metrics for easier tracking
            for metric_key, metric_value in metric_dict.items():
                wandb.log({metric_key: float(metric_value)})
            
            print(f"Successfully uploaded {len(table_data)} metrics to wandb")
        else:
            print("Warning: No metrics to upload to wandb")
            
        wandb.finish()
        
    except ImportError:
        print("Warning: wandb not installed. Skipping wandb upload.")
    except Exception as e:
        print(f"Error uploading to wandb: {e}")


@hydra.main(
    config_path="../../verl/trainer/config", config_name="evaluation", version_base=None
)
def main(config):
    local_path = copy_to_local(config.data.path)
    
    # Check if we should save scores back to dataset
    save_scores = config.data.get("save_scores", False)
    
    if save_scores:
        # Read the full dataset when we need to save scores
        dataset = pd.read_parquet(local_path)
        responses = dataset[config.data.response_key]
        data_sources = dataset[config.data.data_source_key]
        reward_model_data = dataset[config.data.reward_model_key]
    else:
        # Original behavior - only read needed columns
        dataset = pd.read_parquet(
            local_path,
            columns=[
                config.data.response_key,
                config.data.data_source_key,
                config.data.reward_model_key,
            ],
        )
        responses = dataset[config.data.response_key]
        data_sources = dataset[config.data.data_source_key]
        reward_model_data = dataset[config.data.reward_model_key]

    total = len(dataset)

    # Initialize Ray
    if not ray.is_initialized():
        ray.init(num_cpus=config.ray_init.num_cpus)

    # evaluate test_score based on data source
    data_source_reward = defaultdict(list)
    compute_score = get_custom_reward_fn(config)

    # Create remote tasks
    remote_tasks = [
        process_item.remote(
            compute_score, i, data_sources[i], responses[i], reward_model_data[i]
        )
        for i in range(total)
    ]

    # Dictionary to store results by index (for score saving)
    score_results = {} if save_scores else None

    # Process results as they come in
    with tqdm(total=total, desc="Computing reward scores") as pbar:
        while len(remote_tasks) > 0:
            # Use ray.wait to get completed tasks
            done_ids, remote_tasks = ray.wait(remote_tasks)
            for result_id in done_ids:
                idx, data_source, score_lst = ray.get(result_id)
                
                # Store scores if we need to save them
                if save_scores:
                    score_results[idx] = score_lst
                
                # Collect statistics (original behavior)
                if score_lst:  # Check if scores exist
                    df = pd.DataFrame(score_lst)
                    mean_scores = {}
                    for name, score in df.items():
                        try:
                            mean_scores[name] = np.mean(score)
                        except:
                            pass
                    data_source_reward[data_source].append(mean_scores)
                
                pbar.update(1)

    # Save scores back to dataset if requested
    if save_scores and score_results:
        print("Adding reward scores to dataset...")
        
        # Determine score column names from first result
        first_scores = next(iter(score_results.values()))
        if first_scores:
            score_columns = list(pd.DataFrame(first_scores).columns)
            
            # Initialize score columns in dataset
            for col in score_columns:
                dataset[f"reward_{col}"] = None
        
        # Fill in the scores
        for idx, score_lst in score_results.items():
            if score_lst:
                score_df = pd.DataFrame(score_lst)
                for col in score_df.columns:
                    # For multiple responses, take the mean of scores across responses
                    dataset.at[idx, f"reward_{col}"] = score_df[col].mean()

        # Save the updated dataset
        output_path = config.data.get("output_path", config.data.path)
        dataset.to_parquet(output_path, index=False)
        print(f"Dataset with reward scores saved to: {output_path}")

    # Print statistics (original behavior)
    metric_dict = {}
    for data_source, rewards in data_source_reward.items():
        if rewards:  # Only process if we have rewards
            rewards = pd.DataFrame(rewards)
            rewards = rewards.mean()
            for k, v in rewards.items():
                metric_dict[f"test_score/{data_source}/{k}"] = v

    print("Evaluation Statistics:")
    pprint.pprint(metric_dict)
    
    # Upload to wandb if environment variable is set
    if os.getenv("UPLOAD_TO_WANDB", "false").lower() == "true":
        model_name = os.getenv("MODEL_NAME")
        dataset_name = os.getenv("DATASET_NAME")
        upload_to_wandb(metric_dict, model_name, dataset_name)
<<<<<<< HEAD
=======

    # Store to local parquet as a row if requested
    interleave_config: dict = config.data.get("interleave", {})
    if interleave_config.get("store_to_local_parquet", False):    
        parquet_path = interleave_config.get(
            "local_parquet_path",
            "tmp_eval_results.parquet"
        )
        if os.path.exists(parquet_path):
            df = pd.read_parquet(parquet_path)
        else:
            df = pd.DataFrame()

        index = interleave_config.get("current_index", df.shape[0])
        row = { "index": index, **metric_dict }
        df = pd.concat([df, pd.DataFrame([row])], ignore_index=True)
        df.to_parquet(parquet_path, index=False)

    # Shutdown Ray
    ray.shutdown()
>>>>>>> 66a35129


if __name__ == "__main__":
    main()<|MERGE_RESOLUTION|>--- conflicted
+++ resolved
@@ -150,73 +150,6 @@
         print(f"Error uploading to wandb: {e}")
 
 
-def upload_to_wandb(metric_dict, model_name=None, dataset_name=None):
-    """
-    Upload evaluation results to Weights & Biases as a table.
-    
-    Args:
-        metric_dict: Dictionary containing evaluation metrics
-        model_name: Name of the model being evaluated
-        dataset_name: Name of the dataset being evaluated
-    """
-    try:
-        import wandb
-        
-        # Initialize wandb run
-        wandb.init(
-            project="eval_screenspot",
-            name=f"{model_name}_{dataset_name}" if model_name and dataset_name else "evaluation",
-            config={
-                "model_name": model_name,
-                "dataset_name": dataset_name,
-                "evaluation_type": "screenspot"
-            }
-        )
-        
-        # Create a table from the metric dictionary
-        # Convert the nested dictionary structure to a flat table
-        table_data = []
-        
-        for metric_key, metric_value in metric_dict.items():
-            # Parse the metric key to extract components
-            # Format: test_score/{data_source}/{metric_name}
-            parts = metric_key.split('/')
-            if len(parts) >= 3:
-                data_source = parts[1]
-                metric_name = '/'.join(parts[2:])
-                
-                table_data.append({
-                    "data_source": data_source,
-                    "metric_name": metric_name,
-                    "metric_value": float(metric_value),
-                    "full_metric_key": metric_key
-                })
-        
-        if table_data:
-            # Create wandb table
-            table = wandb.Table(columns=["data_source", "metric_name", "metric_value", "full_metric_key"])
-            for row in table_data:
-                table.add_data(row["data_source"], row["metric_name"], row["metric_value"], row["full_metric_key"])
-            
-            # Log the table
-            wandb.log({"evaluation_results": table})
-            
-            # Also log individual metrics for easier tracking
-            for metric_key, metric_value in metric_dict.items():
-                wandb.log({metric_key: float(metric_value)})
-            
-            print(f"Successfully uploaded {len(table_data)} metrics to wandb")
-        else:
-            print("Warning: No metrics to upload to wandb")
-            
-        wandb.finish()
-        
-    except ImportError:
-        print("Warning: wandb not installed. Skipping wandb upload.")
-    except Exception as e:
-        print(f"Error uploading to wandb: {e}")
-
-
 @hydra.main(
     config_path="../../verl/trainer/config", config_name="evaluation", version_base=None
 )
@@ -335,8 +268,6 @@
         model_name = os.getenv("MODEL_NAME")
         dataset_name = os.getenv("DATASET_NAME")
         upload_to_wandb(metric_dict, model_name, dataset_name)
-<<<<<<< HEAD
-=======
 
     # Store to local parquet as a row if requested
     interleave_config: dict = config.data.get("interleave", {})
@@ -357,7 +288,6 @@
 
     # Shutdown Ray
     ray.shutdown()
->>>>>>> 66a35129
 
 
 if __name__ == "__main__":
