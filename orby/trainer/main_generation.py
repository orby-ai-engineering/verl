# Copyright 2024 Bytedance Ltd. and/or its affiliates
#
# Licensed under the Apache License, Version 2.0 (the "License");
# you may not use this file except in compliance with the License.
# You may obtain a copy of the License at
#
#     http://www.apache.org/licenses/LICENSE-2.0
#
# Unless required by applicable law or agreed to in writing, software
# distributed under the License is distributed on an "AS IS" BASIS,
# WITHOUT WARRANTIES OR CONDITIONS OF ANY KIND, either express or implied.
# See the License for the specific language governing permissions and
# limitations under the License.
"""
Generate responses given a dataset of prompts. Multimodal input is supported.
"""

import os

import hydra
import numpy as np
import ray
from tqdm import tqdm

os.environ["NCCL_DEBUG"] = "WARN"
os.environ["TOKENIZERS_PARALLELISM"] = "true"
# os.environ['TORCH_COMPILE_DISABLE'] = '1'

from pprint import pprint

import pandas as pd
from omegaconf import OmegaConf
from torchdata.stateful_dataloader import StatefulDataLoader
from torch.utils.data import DataLoader

from verl import DataProto
from verl.protocol import pad_dataproto_to_divisor, unpad_dataproto
from verl.single_controller.ray import (
    RayClassWithInitArgs,
    RayResourcePool,
    RayWorkerGroup,
)
from verl.utils import hf_tokenizer, hf_processor
from verl.utils.fs import copy_to_local
from verl.utils.hdfs_io import makedirs
from verl.utils.model import compute_position_id_with_mask
from verl.workers.fsdp_workers import ActorRolloutRefWorker
from verl.utils.dataset.rl_dataset import collate_fn as default_collate_fn
from verl.trainer.main_ppo import create_rl_dataset


def _create_dataloader(path, config, tokenizer, processor):
    """
    Creates the dataloader.
    """
    dataset = create_rl_dataset(path, config.data, tokenizer, processor)
    dataloader = DataLoader(
        dataset=dataset,
        batch_size=config.data.batch_size,
        num_workers=config.data.get("dataloader_num_workers", 16),
        shuffle=False,
        drop_last=False,
        collate_fn=default_collate_fn,
    )

    assert len(dataloader) >= 1, "Dataloader is empty!"
    print(f"Size of dataloader: {len(dataloader)}")
    return dataloader


@hydra.main(
    config_path="../../verl/trainer/config", config_name="generation", version_base=None
)
def main(config):
    run_generation(config)


def run_generation(config) -> None:
    if not ray.is_initialized():
        # this is for local ray cluster
        ray.init(
            runtime_env={
                "env_vars": {"TOKENIZERS_PARALLELISM": "true", "NCCL_DEBUG": "WARN"}
            },
            num_cpus=config.ray_init.num_cpus,
        )

    ray.get(main_task.remote(config))


@ray.remote(num_cpus=64)
def main_task(config):
    pprint(
        OmegaConf.to_container(config, resolve=True)
    )  # resolve=True will eval symbol values
    OmegaConf.resolve(config)

    local_path = copy_to_local(config.model.path)
    trust_remote_code = config.data.get("trust_remote_code", False)
    tokenizer = hf_tokenizer(local_path, trust_remote_code=trust_remote_code)
    processor = hf_processor(
        local_path,
        use_fast=True,
    )  # used for multimodal LLM, could be none

    paths = config.data.path.split(",")
    output_paths = config.data.output_path.split(",")

    assert len(paths) == len(
        output_paths
    ), "Number of paths and output paths must be the same"

    ray_cls_with_init = RayClassWithInitArgs(
        cls=ray.remote(ActorRolloutRefWorker), config=config, role="rollout"
    )
    resource_pool = RayResourcePool(
        process_on_nodes=[config.trainer.n_gpus_per_node] * config.trainer.nnodes
    )
    wg = RayWorkerGroup(
        resource_pool=resource_pool, ray_cls_with_init=ray_cls_with_init
    )
    
    wg.init_model()
<<<<<<< HEAD
    
    output_lst = [[] for _ in range(config.data.n_samples)]

    batch_idx = 0
    for batch_dict in tqdm(dataset, desc="Processing batches"):
        print(f"[{batch_idx + 1}] Start to process.")
        data = DataProto.from_single_dict(batch_dict)
=======

    for path, output_path in zip(paths, output_paths):
        print(f"Processing {path}...")
        dataset = _create_dataloader(path, config, tokenizer, processor)

        if config.rollout.temperature == 0.0:
            assert config.rollout.n == 1, "When temperature=0, rollout.n must be 1."
        assert config.rollout.n >= 1, "rollout.n should always >= 1"
>>>>>>> 188a4204

        output_lst = []
        for batch_idx, batch_dict in enumerate(dataset):
            print(f"[{batch_idx + 1}] Start to process.")
            data = DataProto.from_single_dict(batch_dict)

            batch_keys_to_pop = ["input_ids", "attention_mask", "position_ids"]
            non_tensor_batch_keys_to_pop = ["raw_prompt_ids"]
            if "multi_modal_inputs" in data.non_tensor_batch:
                non_tensor_batch_keys_to_pop.extend(
                    ["multi_modal_data", "multi_modal_inputs"]
                )
            if "raw_prompt" in data.non_tensor_batch:
                non_tensor_batch_keys_to_pop.append("raw_prompt")
            if "tools_kwargs" in data.non_tensor_batch:
                non_tensor_batch_keys_to_pop.append("tools_kwargs")
            data = data.pop(
                batch_keys=batch_keys_to_pop,
                non_tensor_batch_keys=non_tensor_batch_keys_to_pop,
            )

            data_padded, pad_size = pad_dataproto_to_divisor(data, wg.world_size)

            print(f"[{batch_idx + 1}] Start to generate.")
            output_padded = wg.generate_sequences(data_padded)
            output_padded.batch = output_padded.batch.reshape((-1, config.rollout.n))
            # Only keep the first batch size dim.
            output_padded.batch.batch_size = output_padded.batch.batch_size[:1]
            # Delete non-tensor batch to avoid unpad error as it is not reshaped for rollout.n.
            output_padded.non_tensor_batch.clear()
            output = unpad_dataproto(output_padded, pad_size=pad_size)

            output_texts = []
            for i, data_item in enumerate(output):
                prompt_length = data_item.batch["prompts"].shape[-1]
                valid_response_length = data_item.batch["attention_mask"][
                    :, prompt_length:
                ].sum(axis=-1)
                responses = data_item.batch["responses"]
                responses = [r[:l] for r, l in zip(responses, valid_response_length)]
                response_str = tokenizer.batch_decode(
                    responses, skip_special_tokens=True
                )
<<<<<<< HEAD
                output_texts.append(response_str)

            output_lst[n_sample].extend(output_texts)
        batch_idx += 1

    # convert output_lst from (n_samples, n_data) to (n_data, n_sampels)
    output_lst = np.array(output_lst, dtype=object)
    output_lst = np.transpose(output_lst, axes=(1, 0)).tolist()

    # add to the data frame
    dataset = pd.read_parquet(config.data.path)
    response_key = config.data.get("response_key", "responses")
    dataset[response_key] = output_lst

    # write to a new parquet
    output_dir = os.path.dirname(config.data.output_path)
    if output_dir != "":
        makedirs(output_dir, exist_ok=True)
    dataset.to_parquet(config.data.output_path)
=======
                output_texts.append([response_str])
            output_lst.append(np.concatenate(output_texts))

        # output_lst shape: (n_data, rollout.n)
        output_lst = np.concatenate(output_lst)
        # need 1d array to insert a new column
        output_lst = [list(o) for o in output_lst]

        # add to the data frame
        dataset = pd.read_parquet(path)
        dataset["responses"] = output_lst

        # write to a new parquet
        output_dir = os.path.dirname(output_path)
        if output_dir != "":
            makedirs(output_dir, exist_ok=True)
        dataset.to_parquet(output_path, row_group_size=512)
>>>>>>> 188a4204


if __name__ == "__main__":
    main()<|MERGE_RESOLUTION|>--- conflicted
+++ resolved
@@ -121,15 +121,6 @@
     )
     
     wg.init_model()
-<<<<<<< HEAD
-    
-    output_lst = [[] for _ in range(config.data.n_samples)]
-
-    batch_idx = 0
-    for batch_dict in tqdm(dataset, desc="Processing batches"):
-        print(f"[{batch_idx + 1}] Start to process.")
-        data = DataProto.from_single_dict(batch_dict)
-=======
 
     for path, output_path in zip(paths, output_paths):
         print(f"Processing {path}...")
@@ -138,7 +129,6 @@
         if config.rollout.temperature == 0.0:
             assert config.rollout.n == 1, "When temperature=0, rollout.n must be 1."
         assert config.rollout.n >= 1, "rollout.n should always >= 1"
->>>>>>> 188a4204
 
         output_lst = []
         for batch_idx, batch_dict in enumerate(dataset):
@@ -182,27 +172,6 @@
                 response_str = tokenizer.batch_decode(
                     responses, skip_special_tokens=True
                 )
-<<<<<<< HEAD
-                output_texts.append(response_str)
-
-            output_lst[n_sample].extend(output_texts)
-        batch_idx += 1
-
-    # convert output_lst from (n_samples, n_data) to (n_data, n_sampels)
-    output_lst = np.array(output_lst, dtype=object)
-    output_lst = np.transpose(output_lst, axes=(1, 0)).tolist()
-
-    # add to the data frame
-    dataset = pd.read_parquet(config.data.path)
-    response_key = config.data.get("response_key", "responses")
-    dataset[response_key] = output_lst
-
-    # write to a new parquet
-    output_dir = os.path.dirname(config.data.output_path)
-    if output_dir != "":
-        makedirs(output_dir, exist_ok=True)
-    dataset.to_parquet(config.data.output_path)
-=======
                 output_texts.append([response_str])
             output_lst.append(np.concatenate(output_texts))
 
@@ -213,14 +182,14 @@
 
         # add to the data frame
         dataset = pd.read_parquet(path)
-        dataset["responses"] = output_lst
+        response_key = config.data.get("response_key", "responses")
+        dataset[response_key] = output_lst
 
         # write to a new parquet
         output_dir = os.path.dirname(output_path)
         if output_dir != "":
             makedirs(output_dir, exist_ok=True)
         dataset.to_parquet(output_path, row_group_size=512)
->>>>>>> 188a4204
 
 
 if __name__ == "__main__":
