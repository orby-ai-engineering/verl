# Copyright 2024 Bytedance Ltd. and/or its affiliates
#
# Licensed under the Apache License, Version 2.0 (the "License");
# you may not use this file except in compliance with the License.
# You may obtain a copy of the License at
#
#     http://www.apache.org/licenses/LICENSE-2.0
#
# Unless required by applicable law or agreed to in writing, software
# distributed under the License is distributed on an "AS IS" BASIS,
# WITHOUT WARRANTIES OR CONDITIONS OF ANY KIND, either express or implied.
# See the License for the specific language governing permissions and
# limitations under the License.
"""
A lightweight one-file FSDP SFT Trainer
TODO(zhangchi.usc1992)
- Add calculation of mfu
- Add validation
"""

"""
TODO(Rishu)
- Add sequence parallel support
"""

import os

os.environ["NCCL_DEBUG"] = "WARN"
os.environ["TOKENIZERS_PARALLELISM"] = "true"

import logging
import re
from contextlib import nullcontext

import hydra
import torch
import torch.distributed
from peft import LoraConfig, TaskType, get_peft_model
from tensordict import TensorDict
from torch import nn, optim
from torch.distributed.device_mesh import DeviceMesh, init_device_mesh
from torch.distributed.fsdp import CPUOffload, MixedPrecision, ShardingStrategy
from torch.distributed.fsdp import FullyShardedDataParallel as FSDP
from torch.utils.data import DataLoader, Dataset, DistributedSampler
from tqdm import tqdm
from transformers import AutoConfig, AutoModelForCausalLM, PreTrainedModel, Qwen2_5_VLForConditionalGeneration
from torchdata.stateful_dataloader import StatefulDataLoader

import verl.utils.hdfs_io as hdfs_io
from orby.utils.dataset.sft_dataset import collate_fn
from verl.utils.debug import log_gpu_memory_usage
from verl.utils.distributed import initialize_global_process_group
from verl.utils.fs import copy_to_local
from verl.utils.fsdp_utils import get_fsdp_wrap_policy, get_init_weight_context_manager, init_fn
from verl.utils.torch_functional import get_cosine_schedule_with_warmup, get_wsd_schedule_with_warmup
from verl.utils.tracking import Tracking
from verl.utils.ulysses import (
    gather_outpus_and_unpad,
    get_ulysses_sequence_parallel_world_size,
    ulysses_pad_and_slice_inputs,
)
from verl.utils import hf_tokenizer, hf_processor
from verl.utils.device import get_device_name, get_torch_device, is_cuda_available, is_npu_available
from verl.workers.sharding_manager.fsdp_ulysses import FSDPUlyssesShardingManager
from omegaconf import OmegaConf

if is_cuda_available:
    from flash_attn.bert_padding import pad_input, unpad_input, rearrange, index_first_axis
elif is_npu_available:
    from transformers.integrations.npu_flash_attention import pad_input, unpad_input, rearrange, index_first_axis

logger = logging.getLogger(__file__)
logger.setLevel(os.getenv("VERL_SFT_LOGGING_LEVEL", "WARN"))


def create_sft_multimodal_dataset(data_paths, data_config, tokenizer, processor):
    """Create a dataset.

    Arguments:
        data_config: The data config.
        tokenizer (Tokenizer): The tokenizer.
        processor (Processor): The processor.

    Returns:
        dataset (Dataset): The dataset.
    """
    from torch.utils.data import Dataset

    from orby.utils.dataset.sft_dataset import SFTDataset

    if "custom_cls" in data_config and data_config.custom_cls.get("path", None) is not None:
        from verl.utils.import_utils import load_extern_type

        dataset_cls = load_extern_type(data_config.custom_cls.path, data_config.custom_cls.name)
        if not issubclass(dataset_cls, Dataset):
            raise TypeError(f"The custom dataset class '{data_config.custom_cls.name}' from '{data_config.custom_cls.path}' must inherit from torch.utils.data.Dataset")
    else:
        dataset_cls = SFTDataset
    print(f"Using dataset class: {dataset_cls.__name__}")

    dataset = dataset_cls(
        data_files=data_paths,
        tokenizer=tokenizer,
        processor=processor,
        config=data_config,
    )

    return dataset

def extract_step(path):
    match = re.search(r"global_step_(\d+)", path)
    if match:
        return int(match.group(1))
    return None


def convert_to_regular_types(obj):
    """Convert Hydra configs and other special types to regular Python types."""
    from omegaconf import DictConfig, ListConfig

    if isinstance(obj, (ListConfig, DictConfig)):
        return {k: convert_to_regular_types(v) for k, v in obj.items()} if isinstance(obj, DictConfig) else list(obj)
    elif isinstance(obj, (list, tuple)):
        return [convert_to_regular_types(x) for x in obj]
    elif isinstance(obj, dict):
        return {k: convert_to_regular_types(v) for k, v in obj.items()}
    return obj


class FSDPSFTTrainer:
    def __init__(self, config, device_mesh: DeviceMesh, ulysses_device_mesh: DeviceMesh, tokenizer, processor, train_dataset: Dataset, val_dataset: Dataset):
        self.config = config
        self.device_mesh = device_mesh
        self.ulysses_device_mesh = ulysses_device_mesh
        self.sharding_manager = FSDPUlyssesShardingManager(self.ulysses_device_mesh)
        self.tokenizer = tokenizer
        self.processor = processor
        if self.config.data.chat_template is not None:
            raise ValueError("Apply Chat template from config is not supported yet.")

        # normalize dp size
        self._normalize_config_bsz()

        # Set sequence parallel size
        self.config.ulysses_sequence_parallel_size = getattr(self.config, "ulysses_sequence_parallel_size", 1)
        self.use_remove_padding = getattr(self.config, "use_remove_padding", False)
        if self.device_mesh.get_rank() == 0:
            print(f"Using sequence parallel size: {self.config.ulysses_sequence_parallel_size}")
            print(f"Using remove padding: {self.use_remove_padding}")

        self._build_dataloader(train_dataset, val_dataset)
        # build model
        self._build_model_optimizer()

        # TODO: add checkpoint manager
        if self.device_mesh.get_rank() == 0:
            print(self.config)
        self.device_name = get_device_name()

    def _normalize_config_bsz(self):
        dp_size = self.device_mesh.size(0) if not self.ulysses_device_mesh else self.ulysses_device_mesh.size(0)
        if self.device_mesh.get_rank() == 0:
            print(f"Normalize batch size by dp {dp_size}")

        assert self.config.data.train_batch_size % dp_size == 0, f"Global batch size {self.config.data.train_batch_size} is not divisible by dp size {dp_size}"

        self.config.data.train_batch_size //= dp_size

        assert self.config.data.train_batch_size % self.config.data.micro_batch_size_per_gpu == 0

    def _build_dataloader(self, train_dataset, val_dataset):
        # build dataset
        config = self.config
        self.train_dataset, self.val_dataset = train_dataset, val_dataset

        # build dataloader
        # Use data parallel rank and size instead of global rank and world size

        # If doing SP, we need to use the local rank and size
        if self.config.ulysses_sequence_parallel_size > 1:
            rank = self.ulysses_device_mesh.get_local_rank("dp")
            world_size = self.ulysses_device_mesh.size(0)
            if self.ulysses_device_mesh.get_rank() == 0:
                print(f"Using SP rank {rank} and size {world_size} for data distribution")
                print("Each SP rank gets different data, but the same data WITHIN the same rank")
        else:
            rank = self.device_mesh.get_rank()
            world_size = self.device_mesh.size()
        if self.device_mesh.get_rank() == 0:
            print(f"Using FSDP rank {rank} and size {world_size} for data distribution")

        self.train_sampler = DistributedSampler(self.train_dataset, shuffle=True, num_replicas=world_size, rank=rank, drop_last=True)
        self.val_sampler = DistributedSampler(self.val_dataset, shuffle=False, num_replicas=world_size, rank=rank, drop_last=True)

        # For multimodal inputs, use StatefulDataLoader
        # which supports multimodal batching and includes a collate_fn for properly handling images

        if self.config.data.get("image_key", None) is not None:
            self.train_dataloader = StatefulDataLoader(
                dataset=self.train_dataset,
                batch_size=config.data.train_batch_size,
                num_workers=8,
                drop_last=True,
                collate_fn=collate_fn,
                sampler=self.train_sampler,
            )
            self.val_dataloader = StatefulDataLoader(
                dataset=self.val_dataset,
                batch_size=config.data.micro_batch_size_per_gpu,
                num_workers=8,
                drop_last=False,
                shuffle=False,
                collate_fn=collate_fn,
                sampler=self.val_sampler,
            )
        else:
            self.train_dataloader = DataLoader(
                dataset=self.train_dataset,
                batch_size=config.data.train_batch_size,
                sampler=self.train_sampler,
                num_workers=8,
                pin_memory=True,
                drop_last=True,
            )

            self.val_dataloader = DataLoader(
                dataset=self.val_dataset,
                batch_size=config.data.micro_batch_size_per_gpu,
                sampler=self.val_sampler,
                num_workers=8,
                pin_memory=True,
                drop_last=True,
            )

    def _build_model_optimizer(self):
        # TODO (zhangchi.usc1992):
        # 1. support pretrain from random weights
        # 2. support init directly from sharded weights
        local_model_path = copy_to_local(src=self.config.model.partial_pretrain, verbose=True)

        if self.config.model.get("external_lib", None) is not None:
            # This is used to import external_lib into the huggingface systems
            import importlib

            importlib.import_module(self.config.model.external_lib)

        log_gpu_memory_usage("Before model allocation", logger=logger)

        trust_remote_code = self.config.model.trust_remote_code
        # load config first
        config = AutoConfig.from_pretrained(local_model_path, trust_remote_code=trust_remote_code)
        if self.config.ulysses_sequence_parallel_size > 1:
            assert self.use_remove_padding, "Sequence parallel is only supported when remove_padding is enabled"

        # This may be very large
        init_context = get_init_weight_context_manager(use_meta_tensor=not config.tie_word_embeddings, mesh=self.device_mesh)

        with init_context():
            model = None

            if self.config.data.image_key is not None:
                model = Qwen2_5_VLForConditionalGeneration.from_pretrained(
                            local_model_path,
                            #device_map=torch.cuda.current_device(), doesn't work with meta tensors 
                            attn_implementation="sdpa"
                        )
            else:
                model = AutoModelForCausalLM.from_pretrained(
                            local_model_path,
                            config=config,
                            torch_dtype=torch.float32,
                            attn_implementation="flash_attention_2",
                            trust_remote_code=trust_remote_code,
                        )
            self.model: PreTrainedModel = model

            if self.use_remove_padding or self.config.ulysses_sequence_parallel_size > 1:
                from verl.models.transformers.monkey_patch import apply_monkey_patch

                apply_monkey_patch(model=self.model, ulysses_sp_size=self.config.ulysses_sequence_parallel_size)

            # Apply Liger kernel if use_liger is enabled
            if self.config.model.get("use_liger", False):
                from liger_kernel.transformers.monkey_patch import _apply_liger_kernel_to_instance

                _apply_liger_kernel_to_instance(model=self.model)

            if self.config.model.get("lora_rank", 0) > 0:
                self.model.enable_input_require_grads()
                # Convert config to regular Python types before creating PEFT model
                lora_config = {
                    "task_type": TaskType.CAUSAL_LM,
                    "r": self.config.model.lora_rank,
                    "lora_alpha": self.config.model.lora_alpha,
                    "target_modules": convert_to_regular_types(self.config.model.target_modules),
                    "bias": "none",
                }
                self.model = get_peft_model(self.model, LoraConfig(**lora_config))

        if self.config.model.enable_gradient_checkpointing:
            self.model.gradient_checkpointing_enable(gradient_checkpointing_kwargs={"use_reentrant": False})

        log_gpu_memory_usage("After model allocation", logger=logger)

        mixed_precision = MixedPrecision(param_dtype=torch.bfloat16, reduce_dtype=torch.float32, buffer_dtype=torch.float32)

        auto_wrap_policy = get_fsdp_wrap_policy(
            self.model,
            config=self.config.model.fsdp_config.wrap_policy,
            is_lora=self.config.model.get("lora_rank", 0) > 0,
        )
        if self.device_mesh.get_rank() == 0:
            print(auto_wrap_policy)

        if not self.config.model.fsdp_config.cpu_offload:
            cpu_offload = None
        else:
            cpu_offload = CPUOffload(offload_params=self.config.model.fsdp_config.offload_params)

        self.fsdp_model = FSDP(
            module=self.model,
            auto_wrap_policy=auto_wrap_policy,
            param_init_fn=init_fn,
            sharding_strategy=ShardingStrategy.FULL_SHARD,
            mixed_precision=mixed_precision,
            device_mesh=self.device_mesh,
            sync_module_states=True,
            device_id=get_torch_device().current_device(),
            cpu_offload=cpu_offload,
            use_orig_params=False,
        )

        log_gpu_memory_usage("After FSDP wrapping", logger=logger)

        self.optimizer = optim.AdamW(
            self.fsdp_model.parameters(),
            lr=self.config.optim.lr,
            betas=self.config.optim.betas,
            weight_decay=self.config.optim.weight_decay,
        )

        log_gpu_memory_usage("After initialize optimizer", logger=logger)

        self.steps_per_epoch = len(self.train_dataloader)
        self.total_steps = self.steps_per_epoch * self.config.trainer.total_epochs

        if self.device_mesh.get_rank() == 0:
            print(f"Number of steps/epoch {self.steps_per_epoch}, number of epochs {self.config.trainer.total_epochs}, total number of steps {self.total_steps}")

        num_warmup_steps = int(self.total_steps * self.config.optim.warmup_steps_ratio)

        if not hasattr(self.config.optim, "lr_scheduler") or self.config.optim.lr_scheduler == "cosine":
            self.lr_scheduler = get_cosine_schedule_with_warmup(optimizer=self.optimizer, num_warmup_steps=num_warmup_steps, num_training_steps=self.total_steps)
        elif self.config.optim.lr_scheduler == "wsd":
            self.lr_scheduler = get_wsd_schedule_with_warmup(optimizer=self.optimizer, num_warmup_steps=num_warmup_steps, num_training_steps=self.total_steps)
        else:
            raise ValueError(f"Unknown lr scheduler: {self.config.optim.lr_scheduler}")

    def _compute_loss_and_backward(self, batch, do_backward=True):
        """Compute loss with optional sequence parallelism and remove padding features"""
        use_sp = self.use_remove_padding and self.config.ulysses_sequence_parallel_size > 1

        # Move inputs to GPU and prepare loss mask
        input_ids = batch["input_ids"].to(self.device_name)
        attention_mask = batch["attention_mask"].to(self.device_name)
        position_ids = batch["position_ids"].to(self.device_name)
        raw_prompt_ids = batch["raw_prompt_ids"]
        multi_modal_inputs = batch.get("multi_modal_inputs", {})
<<<<<<< HEAD
        
        # MINIMAL DEBUG: Log sequence lengths and memory
        rank = torch.distributed.get_rank() if torch.distributed.is_initialized() else 0
        #if rank == 0:  # Only log from rank 0
        #    seq_len = input_ids.shape[-1]
        #    batch_size = input_ids.shape[0]
        #    allocated_gb = torch.cuda.memory_allocated() / 1e9
        #    print(f"[DEBUG] Batch size: {batch_size}, Seq length: {seq_len}, GPU memory: {allocated_gb:.1f}GB")
            
            # Check if we have multimodal inputs
        #    if len(multi_modal_inputs) > 0 and hasattr(multi_modal_inputs, 'data'):
        #        total_images = sum(len(item.get('pixel_values', [])) if isinstance(item, dict) else 0 
        #                         for item in multi_modal_inputs.data)
        #        print(f"[DEBUG] Total images: {total_images}")
        #    if len(multi_modal_inputs) > 0 and hasattr(multi_modal_inputs, 'data'):
        #        print(f"[DEBUG] multi_modal_inputs.data length: {len(multi_modal_inputs.data)}")
                
         #       for i, item in enumerate(multi_modal_inputs.data):
         #           print(f"[DEBUG] Item {i} type: {type(item)}")
         #           if isinstance(item, dict):
         #               print(f"[DEBUG] Item {i} keys: {list(item.keys())}")
         #               if 'pixel_values' in item:
         #                   pv_shape = item['pixel_values'].shape
         #                   print(f"[DEBUG] Item {i} pixel_values shape: {pv_shape}")
                            # This tells us: [num_images, channels, height, width]
         #                   if len(pv_shape) >= 1:
         #                       print(f"[DEBUG] Item {i} actual number of images: {pv_shape[0]}")
                    
                    # Only print first few items to avoid spam
         #           if i >= 2:
         #               print(f"[DEBUG] ... (showing only first 3 items)")
         #               break
=======

>>>>>>> 15516a64
        if position_ids.dim() == 3:
            # When processing multimodal data (text + images), Qwen2.5-VL uses 3D position embeddings
            # where each token gets 3 coordinates: [t, h, w] representing temporal, height, width dimensions.
            # 
            # The get_rope_index() function returns position_ids as (3, seq_len) where:
            # - Dimension 0: temporal coordinates for all tokens
            # - Dimension 1: height coordinates for all tokens  
            # - Dimension 2: width coordinates for all tokens
            #
            # However, the Qwen2.5-VL attention mechanism expects (seq_len, 3) where:
            # - Each row represents one token's [t, h, w] coordinates  # qwen2vl mrope
            position_ids = position_ids.transpose(0, 1)

        if "loss_mask" in batch:
            loss_mask = batch.pop("loss_mask")[:, :-1].reshape(-1).to(self.device_name)
        else:
            batch_size, seq_len = input_ids.shape
            
            # Start with attention mask as base
            loss_mask = attention_mask.clone()  # (batch_size, seq_len)
            
            # Create a mask for prompt tokens to exclude from loss
            # Locate where assistant responses begin by finding the "<|im_start|>assistant" token sequence
            # This ensures we only train on actual response tokens, not prompt or image tokens
            assistant_token_ids = torch.tensor(
                self.tokenizer.encode("<|im_start|>assistant", add_special_tokens=False), 
                device=attention_mask.device
            )

            assistant_len = len(assistant_token_ids)
            prompt_end_position = torch.zeros(batch_size, device=attention_mask.device, dtype=torch.long)

            # Slide a window across each position to find where assistant tokens start
            # We only need to check positions where the full assistant sequence could fit
            #TODO: (RISHU) Find a more efficient way to do this
            for i in range(seq_len - assistant_len + 1):
                # Compare assistant token sequence against all batch sequences simultaneously
                # This leverages GPU parallelization for efficient batch processing
                matches = torch.all(
                    input_ids[:, i:i+assistant_len] == assistant_token_ids.unsqueeze(0), 
                    dim=1
                )
                # Record the end position of assistant prefix for sequences where we found the first match
                # The mask ensures we only capture the first occurrence per sequence
                mask = matches & (prompt_end_position == 0)
<<<<<<< HEAD
                prompt_end_position[mask] = i + assistant_len
=======
                prompt_end_position[mask] = i + assistant_len - 1
>>>>>>> 15516a64

            position_indices = torch.arange(seq_len, device=attention_mask.device).unsqueeze(0).expand(batch_size, -1)
            
            # Mask out prompt tokens (everything before the prompt_end_position)
            prompt_mask = position_indices < prompt_end_position.unsqueeze(1)
            loss_mask = loss_mask.masked_fill(prompt_mask, 0)
            # Mask out the last token of each sequence
            # Find the last valid token position for each sequence
            last_token_positions = attention_mask.sum(dim=1) - 1  # (batch_size,)
            
            # Create mask for last tokens
            last_token_mask = position_indices == last_token_positions.unsqueeze(1)
            loss_mask = loss_mask.masked_fill(last_token_mask, 0)
            # Remove last column and flatten
            loss_mask = loss_mask[:, :-1].reshape(-1).to(self.device_name)
        loss_fct = nn.CrossEntropyLoss(reduction="none")

        # Context manager for sequence parallel if needed
        context = self.sharding_manager if use_sp else nullcontext()
        with context, torch.autocast(device_type=self.device_name, dtype=torch.bfloat16):
            if not use_sp:
                # Standard forward pass without sequence parallel
                labels = input_ids[:, 1:].contiguous()
                model_kwargs = {
                    "input_ids": input_ids,
                    "attention_mask": attention_mask,
                    "position_ids": position_ids,
                    "use_cache": False
                }
                multimodal_kwargs = {}
                if len(multi_modal_inputs) > 0 and hasattr(multi_modal_inputs, 'data'):
                    for key in multi_modal_inputs.data[0].keys():
                        multimodal_kwargs[key] = torch.cat([inputs[key] for inputs in multi_modal_inputs.data], dim=0).cuda()
                    model_kwargs.update(multimodal_kwargs)
                output = self.fsdp_model(**model_kwargs) 
                logits = output.logits

                shift_logits = logits[..., :-1, :].contiguous()
                shift_labels = labels.contiguous()
                # Flatten the tokens
                shift_logits = shift_logits.view(-1, self.model.config.vocab_size)
                shift_labels = shift_labels.view(-1)
                # Enable model parallelism
                shift_labels = shift_labels.to(shift_logits.device)
                loss = loss_fct(shift_logits, shift_labels)
                loss = loss * loss_mask.to(loss.device)
            else:
                # IMPORTANT: We have a big assumption here, so we can shard the SAME sequence across SP ranks
                # i.e., each GPU has <1 sequence, and each SP group has 1 sequence
                # 1. All SP ranks will receive the *SAME* batch
                # 2. Different SP groups will receive *DIFFERENT* batches
                # This is implemented by the DistributedSampler

                batch_size, seqlen = input_ids.shape
                # Remove padding
                input_ids_rmpad, indices, *_ = unpad_input(input_ids.unsqueeze(-1), attention_mask)  # input_ids_rmpad (total_nnz, ...)
                input_ids_rmpad = input_ids_rmpad.transpose(0, 1)  # (1, total_nnz)

                # Unpad position_ids to align rotary
                position_ids_rmpad = index_first_axis(rearrange(position_ids.unsqueeze(-1), "b s ... -> (b s) ..."), indices).transpose(0, 1)

                # Pad and slice inputs for sequence parallelism
                input_ids_rmpad_sliced, position_ids_rmpad_padded, pad_size = ulysses_pad_and_slice_inputs(input_ids_rmpad, position_ids_rmpad, sp_size=get_ulysses_sequence_parallel_world_size())
                # For computing loss
                input_ids_rmpad_rolled = torch.roll(input_ids_rmpad, shifts=-1, dims=1)  # (1, total_nnz)
                input_ids_rmpad_rolled, _, _ = ulysses_pad_and_slice_inputs(input_ids_rmpad_rolled, None, get_ulysses_sequence_parallel_world_size())
                input_ids_rmpad_rolled = input_ids_rmpad_rolled.squeeze(0)  # ((total_nnz / sp) + pad)
                # Forward pass
                output = self.fsdp_model(
                    input_ids=input_ids_rmpad_sliced,
                    attention_mask=None,  # Not needed with flash attention varlen
                    position_ids=position_ids_rmpad_padded,
                    use_cache=False,
                )

                # Compute loss locally then aggregate
                logits_rmpad = output.logits.squeeze(0)
                input_ids_rmpad_rolled = input_ids_rmpad_rolled.to(logits_rmpad.device)
                loss = loss_fct(logits_rmpad, input_ids_rmpad_rolled)
                # Gather and unpad for sequence parallelism
                loss = gather_outpus_and_unpad(loss, gather_dim=0, unpad_dim=0, padding_size=pad_size)

                # This is the loss collected from all ulysses ranks
                full_loss = pad_input(hidden_states=loss.unsqueeze(-1), indices=indices, batch=batch_size, seqlen=seqlen)
                full_loss = full_loss.squeeze(-1)[:, :-1]  # Remove last token's loss
                full_loss = full_loss.reshape(-1)
                loss_mask = loss_mask.to(full_loss.device)
                loss = full_loss * loss_mask

            valid_token_this_rank = torch.sum(loss_mask)

            if self.config.data.balance_dp_token:
                torch.distributed.all_reduce(valid_token_this_rank)
                dp_size = self.ulysses_device_mesh.size("dp") if use_sp else torch.distributed.get_world_size()
            else:
                dp_size = 1

            loss = torch.sum(loss) / (valid_token_this_rank + 1e-8) * dp_size

            if do_backward:
                loss.backward()
            return loss

    def training_step(self, batch: TensorDict):
        self.fsdp_model.train()


        # MINIMAL DEBUG: Check memory before processing
        rank = torch.distributed.get_rank() if torch.distributed.is_initialized() else 0
        #if rank == 0:
        #    allocated_gb = torch.cuda.memory_allocated() / 1e9
        #    print(f"[DEBUG] Start training step - GPU memory: {allocated_gb:.1f}GB")


        log_gpu_memory_usage("Before optimizer zero_grad", logger=logger)

        self.optimizer.zero_grad()

        log_gpu_memory_usage("After optimizer zero_grad", logger=logger)

        micro_batches = self._split_batch_with_indices(batch, self.config.data.micro_batch_size_per_gpu)
        n_micro_batches = len(micro_batches)
        step_loss = 0
        for micro_batch in micro_batches:
            loss = self._compute_loss_and_backward(batch=micro_batch) / n_micro_batches
            step_loss += loss.item()

        grad_norm = self.fsdp_model.clip_grad_norm_(max_norm=self.config.optim.clip_grad)

        log_gpu_memory_usage("Before optimizer step", logger=logger)

        # if grad_norm is not finite, skip the update
        if not torch.isfinite(grad_norm):
            print(f"WARN: grad_norm is not finite: {grad_norm}")
            self.optimizer.zero_grad()
        else:
            self.optimizer.step()

        log_gpu_memory_usage("After optimizer step", logger=logger)

        self.lr_scheduler.step()

        # reduce loss across dp ranks
        lr = self.lr_scheduler.get_last_lr()[0]

        log_gpu_memory_usage("After offload weights", logger=logger)

        step_loss = torch.tensor(step_loss).to(self.device_name)
        if is_cuda_available:
            torch.distributed.all_reduce(step_loss, op=torch.distributed.ReduceOp.AVG)
        elif is_npu_available:
            torch.distributed.all_reduce(step_loss)
            step_loss /= self.ulysses_device_mesh.size(0)
        return {'train/loss': step_loss.detach().item(), 'train/lr(1e-3)': lr * 1e3}
    
    def _split_batch_with_indices(self, batch: TensorDict, micro_batch_size: int):
        """
        Split batch into micro-batches for gradient accumulation while preserving text-image correspondence.
        by pairing each text sample with only its corresponding images.
        """
        batch_size = batch.batch_size[0]
        micro_batches = []

        for start_idx in range(0, batch_size, micro_batch_size):
            end_idx = min(start_idx + micro_batch_size, batch_size)
            indices = list(range(start_idx, end_idx))
            
            # Create micro-batch by slicing
            micro_batch = {}
            for key, value in batch.items():
                if isinstance(value, torch.Tensor):
                    micro_batch[key] = value[start_idx:end_idx]
                else:
                    # Handle non-tensor data (like multi_modal_inputs)
                    if hasattr(value, 'data') and isinstance(value.data, list):
                        # For multimodal inputs, slice the data list
                        sliced_data = value.data[start_idx:end_idx]
                        micro_batch[key] = type(value)(data=sliced_data)
                    else:
                        micro_batch[key] = value[start_idx:end_idx] if hasattr(value, '__getitem__') else value
            
            # Create TensorDict for the micro-batch
            micro_batch_td = TensorDict(micro_batch, batch_size=(end_idx - start_idx,))
            # Store the original indices for reference
            micro_batch_td._original_indices = indices
            micro_batches.append(micro_batch_td)
        
        return micro_batches
    
    def validation_step(self, batch: TensorDict):
        self.fsdp_model.eval()
        with torch.no_grad():
            loss = self._compute_loss_and_backward(batch, do_backward=False)
            if is_cuda_available:
                torch.distributed.all_reduce(loss, op=torch.distributed.ReduceOp.AVG)
            elif is_npu_available:
                torch.distributed.all_reduce(loss)
                loss /= self.ulysses_device_mesh.size(0)
        return loss

    def save_checkpoint(self, step):
        # save checkpoint
        from torch.distributed.fsdp import FullStateDictConfig, StateDictType

        cfg = FullStateDictConfig(offload_to_cpu=True, rank0_only=True)
        with FSDP.state_dict_type(self.fsdp_model, StateDictType.FULL_STATE_DICT, cfg):
            state_dict = self.fsdp_model.state_dict()

        path = os.path.join(self.config.trainer.default_local_dir, f"global_step_{step}")
        # save huggingface model
        if self.device_mesh.get_rank() == 0:
            os.makedirs(path, exist_ok=True)
            self.model.save_pretrained(path, state_dict=state_dict)
            self.tokenizer.save_pretrained(path)
            if hasattr(self, "processor") and self.processor is not None:
                self.processor.save_pretrained(path)
            if self.config.trainer.default_hdfs_dir:
                hdfs_io.makedirs(self.config.trainer.default_hdfs_dir, exist_ok=True)
                hdfs_io.copy(src=path, dst=self.config.trainer.default_hdfs_dir, dirs_exist_ok=True)
        torch.distributed.barrier()

    def fit(self):
        rank = self.device_mesh.get_rank()

        # TODO: add a unified tracking
        if rank == 0:
            tracking = Tracking(
                project_name=self.config.trainer.project_name,
                experiment_name=self.config.trainer.experiment_name,
                default_backend=self.config.trainer.logger,
                config=OmegaConf.to_container(self.config, resolve=True)
            )

        global_step = 0
        # compute the total training steps.
        # the total training steps in SFT is mainly for early exit
        total_training_steps = len(self.train_dataloader) * self.config.trainer.total_epochs

        if self.config.trainer.total_training_steps is not None:
            total_training_steps = self.config.trainer.total_training_steps

        self.total_training_steps = total_training_steps
        print(f"Total training steps: {self.total_training_steps}")

        # TODO (zhangchi.usc1992) add back checkpoint manager.
        # Currently, it blocks when uploading to hdfs. So very slow.

        for epoch in range(self.config.trainer.total_epochs):
            self.train_sampler.set_epoch(epoch=epoch)
            for data in tqdm(
                self.train_dataloader,
                total=self.steps_per_epoch,
                desc=f"Epoch {epoch + 1}/{self.config.trainer.total_epochs}",
            ):
                global_step += 1
                data = TensorDict(data, batch_size=self.config.data.train_batch_size).to(self.device_name)
                metric = self.training_step(data)
                if rank == 0:
                    tracking.log(data=metric, step=global_step)
                # Validation every 25 steps
                if global_step % 25 == 0:
                    val_losses = []
                    for val_data in self.val_dataloader:
                        batch_size = len(val_data['input_ids']) if 'input_ids' in val_data else len(next(iter(val_data.values())))
                        val_data = TensorDict(val_data, batch_size=batch_size).cuda()
                        val_loss = self.validation_step(val_data)
                        val_losses.append(val_loss)
                    if rank == 0:
                        avg_val_loss = torch.mean(torch.stack(val_losses))
                        metric_val = {"val/loss": avg_val_loss.detach().item()}
                        tracking.log(data=metric_val, step=global_step)
                    torch.distributed.barrier()

                # Save checkpoint every 50 steps
                if global_step % 50 == 0:
                    self.save_checkpoint(step=global_step)
                # for early exit validation
                if global_step >= self.total_training_steps:
                    # Perform final validation
                    val_losses = []
                    for val_data in self.val_dataloader:
                        # mostly for last batch: If validation set size isn't divisible by micro_batch_size
                        batch_size = len(val_data['input_ids']) if 'input_ids' in val_data else len(next(iter(val_data.values())))
                        val_data = TensorDict(val_data, batch_size=batch_size).cuda()
                        #val_data = TensorDict(val_data, batch_size=self.config.data.micro_batch_size_per_gpu).cuda()
                        val_loss = self.validation_step(val_data)
                        val_losses.append(val_loss)
                    if rank == 0:
                        avg_val_loss = torch.mean(torch.stack(val_losses))
                        metric = {"val/loss": avg_val_loss.detach().item()}
                        tracking.log(data=metric, step=global_step)
                    torch.distributed.barrier()

                    # Save final checkpoint
                    self.save_checkpoint(step=global_step)
                    return

            # validation
            val_losses = []
            for data in self.val_dataloader:
                batch_size = len(data['input_ids']) if 'input_ids' in data else len(next(iter(data.values())))
                data = TensorDict(data, batch_size=batch_size).cuda()
                val_loss = self.validation_step(data)
                val_losses.append(val_loss)
            if rank == 0:
                val_loss = torch.mean(torch.stack(val_losses))
                metric = {"val/loss": val_loss.detach().item()}
                tracking.log(data=metric, step=global_step)
            torch.distributed.barrier()

            # save checkpoint
            self.save_checkpoint(step=global_step)


@hydra.main(config_path="../../verl/trainer/config/", config_name="sft_trainer", version_base=None)
def main(config):
    device_name = get_device_name()
    local_rank, rank, world_size = initialize_global_process_group()

    device_mesh = init_device_mesh(device_type=device_name, mesh_shape=(world_size,), mesh_dim_names=("fsdp",))
    dp_size = world_size // config.ulysses_sequence_parallel_size
    ulysses_device_mesh = init_device_mesh(device_type=device_name, mesh_shape=(dp_size, config.ulysses_sequence_parallel_size), mesh_dim_names=("dp", "sp"))
    # build tokenizer and datasets first
    local_model_path = copy_to_local(src=config.model.partial_pretrain, verbose=True)
    tokenizer = hf_tokenizer(local_model_path, trust_remote_code=config.model.trust_remote_code)
    processor = hf_processor(local_model_path, **config.get("processor", {}))
<<<<<<< HEAD
    #print(f"Processor type: {type(processor)}")
    #print(f"Processor class: {processor.__class__.__name__}")

    # Check what image processing parameters it has
    #if hasattr(processor, 'image_processor'):
    #    print(f"Image processor: {processor.image_processor}")
    #    print(f"Image processor config: {processor.image_processor.__dict__}")
    #input('stopped at processor')
=======
>>>>>>> 15516a64
    train_dataset = create_sft_dataset(config.data.train_files, config.data, tokenizer, processor)
    val_dataset = create_sft_dataset(config.data.val_files, config.data, tokenizer, processor)

    trainer = FSDPSFTTrainer(config=config, device_mesh=device_mesh, ulysses_device_mesh=ulysses_device_mesh, tokenizer=tokenizer, processor=processor, train_dataset=train_dataset, val_dataset=val_dataset)

    trainer.fit()


def create_sft_dataset(data_paths, data_config, tokenizer, processor=None):

    # if multi-modal dataset, use the modified RLHF dataset from VERL for SFT that has support for multi-modal inputs
    if data_config.get("image_key", None) is not None:
        return create_sft_multimodal_dataset(data_paths, data_config, tokenizer, processor)
    """Create a dataset."""
    # build dataset
    # First check if a custom dataset class is specified
    if data_config.custom_cls.get("path", None):
        from verl.utils.import_utils import load_extern_type

        dataset_cls = load_extern_type(data_config.custom_cls.path, data_config.custom_cls.name)
    # Then check if multi-turn dataset should be used
    elif data_config.get("multiturn", {}).get("enable", False):
        dataset_cls = MultiTurnSFTDataset
    # Default to single-turn dataset
    else:
        from verl.utils.dataset import SFTDataset as VERL_SFTDataset

        dataset_cls = VERL_SFTDataset

    # Create datasets based on the selected class
    dataset = dataset_cls(parquet_files=data_paths, tokenizer=tokenizer, config=data_config)
    return dataset


if __name__ == "__main__":
    main()<|MERGE_RESOLUTION|>--- conflicted
+++ resolved
@@ -48,6 +48,7 @@
 
 import verl.utils.hdfs_io as hdfs_io
 from orby.utils.dataset.sft_dataset import collate_fn
+from orby.utils.dataset.sft_dataset import collate_fn
 from verl.utils.debug import log_gpu_memory_usage
 from verl.utils.distributed import initialize_global_process_group
 from verl.utils.fs import copy_to_local
@@ -62,6 +63,7 @@
 from verl.utils import hf_tokenizer, hf_processor
 from verl.utils.device import get_device_name, get_torch_device, is_cuda_available, is_npu_available
 from verl.workers.sharding_manager.fsdp_ulysses import FSDPUlyssesShardingManager
+from omegaconf import OmegaConf
 from omegaconf import OmegaConf
 
 if is_cuda_available:
@@ -366,42 +368,7 @@
         position_ids = batch["position_ids"].to(self.device_name)
         raw_prompt_ids = batch["raw_prompt_ids"]
         multi_modal_inputs = batch.get("multi_modal_inputs", {})
-<<<<<<< HEAD
-        
-        # MINIMAL DEBUG: Log sequence lengths and memory
-        rank = torch.distributed.get_rank() if torch.distributed.is_initialized() else 0
-        #if rank == 0:  # Only log from rank 0
-        #    seq_len = input_ids.shape[-1]
-        #    batch_size = input_ids.shape[0]
-        #    allocated_gb = torch.cuda.memory_allocated() / 1e9
-        #    print(f"[DEBUG] Batch size: {batch_size}, Seq length: {seq_len}, GPU memory: {allocated_gb:.1f}GB")
-            
-            # Check if we have multimodal inputs
-        #    if len(multi_modal_inputs) > 0 and hasattr(multi_modal_inputs, 'data'):
-        #        total_images = sum(len(item.get('pixel_values', [])) if isinstance(item, dict) else 0 
-        #                         for item in multi_modal_inputs.data)
-        #        print(f"[DEBUG] Total images: {total_images}")
-        #    if len(multi_modal_inputs) > 0 and hasattr(multi_modal_inputs, 'data'):
-        #        print(f"[DEBUG] multi_modal_inputs.data length: {len(multi_modal_inputs.data)}")
-                
-         #       for i, item in enumerate(multi_modal_inputs.data):
-         #           print(f"[DEBUG] Item {i} type: {type(item)}")
-         #           if isinstance(item, dict):
-         #               print(f"[DEBUG] Item {i} keys: {list(item.keys())}")
-         #               if 'pixel_values' in item:
-         #                   pv_shape = item['pixel_values'].shape
-         #                   print(f"[DEBUG] Item {i} pixel_values shape: {pv_shape}")
-                            # This tells us: [num_images, channels, height, width]
-         #                   if len(pv_shape) >= 1:
-         #                       print(f"[DEBUG] Item {i} actual number of images: {pv_shape[0]}")
-                    
-                    # Only print first few items to avoid spam
-         #           if i >= 2:
-         #               print(f"[DEBUG] ... (showing only first 3 items)")
-         #               break
-=======
-
->>>>>>> 15516a64
+
         if position_ids.dim() == 3:
             # When processing multimodal data (text + images), Qwen2.5-VL uses 3D position embeddings
             # where each token gets 3 coordinates: [t, h, w] representing temporal, height, width dimensions.
@@ -447,14 +414,12 @@
                 # Record the end position of assistant prefix for sequences where we found the first match
                 # The mask ensures we only capture the first occurrence per sequence
                 mask = matches & (prompt_end_position == 0)
-<<<<<<< HEAD
                 prompt_end_position[mask] = i + assistant_len
-=======
-                prompt_end_position[mask] = i + assistant_len - 1
->>>>>>> 15516a64
 
             position_indices = torch.arange(seq_len, device=attention_mask.device).unsqueeze(0).expand(batch_size, -1)
             
+            # Mask out prompt tokens (everything before the prompt_end_position)
+            prompt_mask = position_indices < prompt_end_position.unsqueeze(1)
             # Mask out prompt tokens (everything before the prompt_end_position)
             prompt_mask = position_indices < prompt_end_position.unsqueeze(1)
             loss_mask = loss_mask.masked_fill(prompt_mask, 0)
@@ -778,17 +743,6 @@
     local_model_path = copy_to_local(src=config.model.partial_pretrain, verbose=True)
     tokenizer = hf_tokenizer(local_model_path, trust_remote_code=config.model.trust_remote_code)
     processor = hf_processor(local_model_path, **config.get("processor", {}))
-<<<<<<< HEAD
-    #print(f"Processor type: {type(processor)}")
-    #print(f"Processor class: {processor.__class__.__name__}")
-
-    # Check what image processing parameters it has
-    #if hasattr(processor, 'image_processor'):
-    #    print(f"Image processor: {processor.image_processor}")
-    #    print(f"Image processor config: {processor.image_processor.__dict__}")
-    #input('stopped at processor')
-=======
->>>>>>> 15516a64
     train_dataset = create_sft_dataset(config.data.train_files, config.data, tokenizer, processor)
     val_dataset = create_sft_dataset(config.data.val_files, config.data, tokenizer, processor)
 
