# Copyright 2024 Bytedance Ltd. and/or its affiliates
#
# Licensed under the Apache License, Version 2.0 (the "License");
# you may not use this file except in compliance with the License.
# You may obtain a copy of the License at
#
#     http://www.apache.org/licenses/LICENSE-2.0
#
# Unless required by applicable law or agreed to in writing, software
# distributed under the License is distributed on an "AS IS" BASIS,
# WITHOUT WARRANTIES OR CONDITIONS OF ANY KIND, either express or implied.
# See the License for the specific language governing permissions and
# limitations under the License.
"""
Preprocess the Uground dataset to parquet format
"""

import argparse
import io
import json
import os

import datasets
from datasets import Sequence
from datasets import Image as ImageData
from PIL import Image
from transformers import AutoProcessor
from qwen_vl_utils import smart_resize

from verl.utils.hdfs_io import copy, makedirs
from qwen_agent.llm.fncall_prompts.nous_fncall_prompt import (
    NousFnCallPrompt,
    Message,
    ContentItem,
)
from orby.utils.dataset.qwen_agent_function_call import ComputerUse


MODEL_PATH = "Qwen/Qwen2.5-VL-7B-Instruct"
PROCESSOR = AutoProcessor.from_pretrained(MODEL_PATH)


def get_resized_wh(image):
    """
    Get the resized width and height of the image.
    """
    resized_height, resized_width = smart_resize(
        image.height,
        image.width,
        factor=PROCESSOR.image_processor.patch_size
        * PROCESSOR.image_processor.merge_size,
        min_pixels=PROCESSOR.image_processor.min_pixels,
        max_pixels=PROCESSOR.image_processor.max_pixels,
    )

    return resized_height, resized_width


if __name__ == "__main__":
    parser = argparse.ArgumentParser()
    parser.add_argument("--local_dir", default="~/data/uground")
    parser.add_argument("--hdfs_dir", default=None)
    parser.add_argument("--data_files", default="shard_0000.parquet")
    parser.add_argument("--output_filename", default="train")
<<<<<<< HEAD
    parser.add_argument(
        "--prompt_format",
        choices=["thinking", "qwen"],
        default="thinking",
        help="Select prompt format: 'thinking' or 'qwen'",
    )
=======
    parser.add_argument("--prompt_format", choices=["thinking", "sft"], required=True, default="thinking")
>>>>>>> bcee1243

    args = parser.parse_args()

    data_source = "osunlp/UGround-V1-Data-Box"
    print(f"Loading the {data_source} dataset from huggingface...", flush=True)
    dataset = datasets.load_dataset(data_source, data_files=args.data_files)

    dataset = dataset["train"]

    def make_map_fn(split):
        def process_fn(example, idx):
            image = example.pop("image")
            conversation = example.pop("conversations").strip()
            # Use the first message for now. Uground has multiple grounding
            # commands / groundtruths in the conversation.
            command, label = json.loads(conversation)[:2]
            assert command["from"] == "human" and label["from"] == "gpt"
            instruction = command["value"]
            label_text = label["value"]

            # Parse the label text as "(x1, y1, x2, y2)" format
            label_text = label_text.strip("()")
            bbox = [int(x.strip()) for x in label_text.split(",")]
            assert len(bbox) == 4, f"Expected 4 coordinates, got {len(bbox)}"

            # Get image and resize ratios
            if isinstance(image, bytes):
                image = Image.open(io.BytesIO(image))
            resized_height, resized_width = get_resized_wh(image)

            # Adjust bbox based on resize ratios. Uground labels range from
            # [0, 999]
            bbox = [
                bbox[0] * resized_width / 999.0,
                bbox[1] * resized_height / 999.0,
                bbox[2] * resized_width / 999.0,
                bbox[3] * resized_height / 999.0,
            ]

            ground_truth = {
                "bbox": bbox,
            }

            center_x = (bbox[0] + bbox[2]) / 2
            center_y = (bbox[1] + bbox[3]) / 2

            data = {
                "data_source": "uground",
                "images": [image],
                "ability": "vision",
                "reward_model": {
                    "style": "rule",
                    "ground_truth": ground_truth,
                },
                "extra_info": {
                    "split": split,
                    "index": idx,
                    "question": instruction,
                    "bounding_box": bbox,
                },
            }
<<<<<<< HEAD

            # Create prompt based on selected format
=======
>>>>>>> bcee1243
            if args.prompt_format == "thinking":
                data["prompt"] = [
                    {
                        "role": "user",
                        "content": (
                            "Map the user instruction to the coordinates in the UI image. "
                            "Think step by step before you answer. The reasoning process MUST BE enclosed within <think> </think> tags. "
                            "The coordinate x and y MUST BE put in <answer> </answer> tags, separeted by space. "
                            "<image> Instruction: " + instruction
                        ),
                    },
                ]
<<<<<<< HEAD
            else:  # qwen format
                prompt = NousFnCallPrompt().preprocess_fncall_messages(
                    messages=[
                        Message(
                            role="system",
                            content=[ContentItem(text="You are a helpful assistant.")],
                        ),
                        Message(
                            role="user",
                            content=[
                                ContentItem(text=instruction + "<image>"),
                            ],
                        ),
                    ],
                    functions=[
                        ComputerUse(
                            cfg={
                                "display_width_px": resized_width,
                                "display_height_px": resized_height,
                            }
                        ).function
                    ],
                    lang=None,
                )

                prompt = [msg.model_dump() for msg in prompt]
                for message in prompt:
                    # Replace the list of content to a string.
                    content = "".join(m["text"] for m in message["content"])
                    message["content"] = content

                data["prompt"] = prompt
                data["reward_model"]["format"] = "qwen"

=======
            elif args.prompt_format == "sft":
                data["prompt"] = [
                    {
                        "role": "user",
                        "content": (
                            "<image> Instruction: " + instruction
                        ),
                    },
                ]

                data["response"] = [
                    {
                        "role": "assistant",
                        "content": f"<answer>{center_x:.0f} {center_y:.0f}</answer>"
                    }
                ]
>>>>>>> bcee1243
            return data

        return process_fn
    
    if args.prompt_format == "sft":
        dataset = dataset.train_test_split(train_size=0.8, seed=42)
        train_dataset = dataset['train']
        test_dataset = dataset['test']

        train_dataset = train_dataset.map(function=make_map_fn("train"), with_indices=True, num_proc=16)
        train_dataset = train_dataset.cast_column("images", Sequence(ImageData()))

        test_dataset = test_dataset.map(function=make_map_fn("test"), with_indices=True, num_proc=16)
        test_dataset = test_dataset.cast_column("images", Sequence(ImageData()))
        
        local_dir = os.path.expanduser(args.local_dir)
        local_dir += "_sft"
        print(f"Saving to {local_dir}...", flush=True)
        os.makedirs(local_dir, exist_ok=True)

        train_dataset.to_parquet(os.path.join(local_dir, "train.parquet"))
        test_dataset.to_parquet(os.path.join(local_dir, "test.parquet"))
    else:
        dataset = dataset.map(function=make_map_fn("train"), with_indices=True, num_proc=16)
        dataset = dataset.cast_column("images", Sequence(ImageData()))

        local_dir = os.path.expanduser(args.local_dir)
        os.makedirs(local_dir, exist_ok=True)

        dataset.to_parquet(os.path.join(local_dir, f"{args.output_filename}.parquet"))

    if args.hdfs_dir is not None:
        makedirs(args.hdfs_dir)
        copy(src=local_dir, dst=args.hdfs_dir)<|MERGE_RESOLUTION|>--- conflicted
+++ resolved
@@ -62,16 +62,12 @@
     parser.add_argument("--hdfs_dir", default=None)
     parser.add_argument("--data_files", default="shard_0000.parquet")
     parser.add_argument("--output_filename", default="train")
-<<<<<<< HEAD
     parser.add_argument(
         "--prompt_format",
-        choices=["thinking", "qwen"],
-        default="thinking",
-        help="Select prompt format: 'thinking' or 'qwen'",
+        choices=["qwen", "thinking", "sft"],
+        default="sft",
+        help="Select prompt format: 'qwen' or 'thinking' or 'sft'",
     )
-=======
-    parser.add_argument("--prompt_format", choices=["thinking", "sft"], required=True, default="thinking")
->>>>>>> bcee1243
 
     args = parser.parse_args()
 
@@ -133,25 +129,9 @@
                     "bounding_box": bbox,
                 },
             }
-<<<<<<< HEAD
 
             # Create prompt based on selected format
-=======
->>>>>>> bcee1243
-            if args.prompt_format == "thinking":
-                data["prompt"] = [
-                    {
-                        "role": "user",
-                        "content": (
-                            "Map the user instruction to the coordinates in the UI image. "
-                            "Think step by step before you answer. The reasoning process MUST BE enclosed within <think> </think> tags. "
-                            "The coordinate x and y MUST BE put in <answer> </answer> tags, separeted by space. "
-                            "<image> Instruction: " + instruction
-                        ),
-                    },
-                ]
-<<<<<<< HEAD
-            else:  # qwen format
+            if args.prompt_format == "qwen":
                 prompt = NousFnCallPrompt().preprocess_fncall_messages(
                     messages=[
                         Message(
@@ -184,40 +164,51 @@
 
                 data["prompt"] = prompt
                 data["reward_model"]["format"] = "qwen"
-
-=======
+            elif args.prompt_format == "thinking":
+                data["prompt"] = [
+                    {
+                        "role": "user",
+                        "content": (
+                            "Map the user instruction to the coordinates in the UI image. "
+                            "Think step by step before you answer. The reasoning process MUST BE enclosed within <think> </think> tags. "
+                            "The coordinate x and y MUST BE put in <answer> </answer> tags, separeted by space. "
+                            "<image> Instruction: " + instruction
+                        ),
+                    },
+                ]
             elif args.prompt_format == "sft":
                 data["prompt"] = [
                     {
                         "role": "user",
-                        "content": (
-                            "<image> Instruction: " + instruction
-                        ),
+                        "content": ("<image> Instruction: " + instruction),
                     },
                 ]
-
                 data["response"] = [
                     {
                         "role": "assistant",
-                        "content": f"<answer>{center_x:.0f} {center_y:.0f}</answer>"
+                        "content": f"<answer>{center_x:.0f} {center_y:.0f}</answer>",
                     }
                 ]
->>>>>>> bcee1243
+
             return data
 
         return process_fn
-    
+
     if args.prompt_format == "sft":
         dataset = dataset.train_test_split(train_size=0.8, seed=42)
-        train_dataset = dataset['train']
-        test_dataset = dataset['test']
-
-        train_dataset = train_dataset.map(function=make_map_fn("train"), with_indices=True, num_proc=16)
+        train_dataset = dataset["train"]
+        test_dataset = dataset["test"]
+
+        train_dataset = train_dataset.map(
+            function=make_map_fn("train"), with_indices=True, num_proc=16
+        )
         train_dataset = train_dataset.cast_column("images", Sequence(ImageData()))
 
-        test_dataset = test_dataset.map(function=make_map_fn("test"), with_indices=True, num_proc=16)
+        test_dataset = test_dataset.map(
+            function=make_map_fn("test"), with_indices=True, num_proc=16
+        )
         test_dataset = test_dataset.cast_column("images", Sequence(ImageData()))
-        
+
         local_dir = os.path.expanduser(args.local_dir)
         local_dir += "_sft"
         print(f"Saving to {local_dir}...", flush=True)
@@ -226,7 +217,9 @@
         train_dataset.to_parquet(os.path.join(local_dir, "train.parquet"))
         test_dataset.to_parquet(os.path.join(local_dir, "test.parquet"))
     else:
-        dataset = dataset.map(function=make_map_fn("train"), with_indices=True, num_proc=16)
+        dataset = dataset.map(
+            function=make_map_fn("train"), with_indices=True, num_proc=16
+        )
         dataset = dataset.cast_column("images", Sequence(ImageData()))
 
         local_dir = os.path.expanduser(args.local_dir)
