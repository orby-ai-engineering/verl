--- conflicted
+++ resolved
@@ -166,8 +166,6 @@
         default="sft",
         help="Select prompt format: 'qwen' or 'thinking' or 'sft'",
     )
-<<<<<<< HEAD
-=======
     parser.add_argument(
         "--chunk_size",
         type=int,
@@ -186,7 +184,6 @@
         default=12500,
         help="Maximum examples per output parquet file",
     )
->>>>>>> 6414bc51
 
     args = parser.parse_args()
 
@@ -319,7 +316,6 @@
 
         return process_fn
 
-<<<<<<< HEAD
     if args.prompt_format == "sft":
         dataset = dataset.train_test_split(train_size=0.8, seed=42)
         train_dataset = dataset["train"]
@@ -336,12 +332,6 @@
         test_dataset = test_dataset.cast_column("images", Sequence(ImageData()))
 
         local_dir = os.path.expanduser(args.local_dir)
-        local_dir += "_sft"
-        print(f"Saving to {local_dir}...", flush=True)
-        os.makedirs(local_dir, exist_ok=True)
-=======
-    local_dir = os.path.expanduser(args.local_dir)
-    if args.prompt_format == "sft":
         local_dir += "_sft"
 
     print(f"Saving to {local_dir}...", flush=True)
@@ -399,7 +389,6 @@
                 chunk_split = chunk_dataset.train_test_split(train_size=0.8, seed=42)
                 train_chunk = chunk_split["train"]
                 test_chunk = chunk_split["test"]
->>>>>>> 6414bc51
 
                 # Add to accumulators
                 train_accumulator.append(train_chunk)
